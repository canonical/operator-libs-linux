--- conflicted
+++ resolved
@@ -84,13 +84,10 @@
 # Increment this PATCH version before using `charmcraft publish-lib` or reset
 # to 0 if you are raising the major API version
 LIBPATCH = 6
-<<<<<<< HEAD
-=======
 
 
 # Regex to locate 7-bit C1 ANSI sequences
 ansi_filter = re.compile(r"\x1B(?:[@-Z\\-_]|\[[0-?]*[ -/]*[@-~])")
->>>>>>> c6b5e5af
 
 
 def _cache_init(func):
